--- conflicted
+++ resolved
@@ -74,11 +74,7 @@
 
         self.params = args
         #self.criterion = nn.CrossEntropyLoss(reduction='mean')
-<<<<<<< HEAD
-        self.criterion = focal_loss_with_pt 
-=======
         self.criterion = focal_loss_with_pt
->>>>>>> 8d2a77f3
         # for kendall loss weight, set as trainable parameter 
         # self.s_r = nn.Parameter(torch.tensor(0.0, device=device), requires_grad=True)
         # self.s_a = nn.Parameter(torch.tensor(0.0, device=device), requires_grad=True)
